import os
<<<<<<< HEAD
from main import app
=======
import logging
import json
import requests
from typing import Dict, Any
from fastapi import FastAPI, HTTPException, Request, Response
from fastapi.middleware.cors import CORSMiddleware
from dotenv import load_dotenv
from run_rag import RAGSystem
from handlers.whatsapp_handler import WhatsAppHandler
import uvicorn
import re

# Cargar variables de entorno
load_dotenv()

# Configuración de logging
logging.basicConfig(
    level=logging.DEBUG,  # Cambiar a DEBUG para ver todos los mensajes
    format='%(levelname)s - %(message)s'
)
logger = logging.getLogger(__name__)

# Determinar el entorno (desarrollo o producción)
ENVIRONMENT = os.getenv('ENVIRONMENT', 'development')
logger.info(f"Iniciando en entorno: {ENVIRONMENT}")

# Configuración de WhatsApp Business API
WHATSAPP_API_TOKEN = os.getenv('WHATSAPP_API_TOKEN')
WHATSAPP_PHONE_NUMBER_ID = os.getenv('WHATSAPP_PHONE_NUMBER_ID')
WHATSAPP_BUSINESS_ACCOUNT_ID = os.getenv('WHATSAPP_BUSINESS_ACCOUNT_ID')
WHATSAPP_WEBHOOK_VERIFY_TOKEN = os.getenv('WHATSAPP_WEBHOOK_VERIFY_TOKEN')

# Número de teléfono para pruebas
MY_PHONE_NUMBER = os.getenv('MY_PHONE_NUMBER')

# Inicialización de variables globales
rag_system = None
rag_initialized = False

# Función para obtener el handler de WhatsApp
def get_whatsapp_handler() -> WhatsAppHandler:
    if all([
        WHATSAPP_API_TOKEN,
        WHATSAPP_PHONE_NUMBER_ID,
        WHATSAPP_BUSINESS_ACCOUNT_ID
    ]):
        return WhatsAppHandler(
            WHATSAPP_API_TOKEN,
            WHATSAPP_PHONE_NUMBER_ID,
            WHATSAPP_BUSINESS_ACCOUNT_ID
        )
    else:
        raise HTTPException(
            status_code=503,
            detail="Integración con WhatsApp no disponible. Faltan credenciales."
        )

# Inicializar FastAPI
app = FastAPI(
    title="Chatbot UBA - API",
    description="API para el chatbot educativo de la Facultad de Medicina de la UBA",
    version="1.0.0"
)

# Configurar CORS
app.add_middleware(
    CORSMiddleware,
    allow_origins=["*"],
    allow_credentials=True,
    allow_methods=["*"],
    allow_headers=["*"],
)

# Middleware para manejo directo de WebHooks de WhatsApp en producción
if ENVIRONMENT == "production":
    @app.middleware("http")
    async def whatsapp_webhook_middleware(request: Request, call_next):
        """
        Middleware para manejar la verificación de webhooks de WhatsApp en producción.
        Solo se activa en entorno de producción para permitir la comunicación directa
        entre WhatsApp Business API y Cloud Run, sin necesidad de Glitch como intermediario.
        """
        # Solo interceptar peticiones GET al endpoint del webhook (verificación)
        if request.url.path == "/webhook/whatsapp" and request.method == "GET":
            logger.info("Interceptando solicitud de verificación de webhook directa")
            # Obtener parámetros de verificación
            params = request.query_params
            mode = params.get("hub.mode")
            token = params.get("hub.verify_token")
            challenge = params.get("hub.challenge")
            
            # Obtener token de verificación configurado
            verify_token = WHATSAPP_WEBHOOK_VERIFY_TOKEN
            
            # Verificar modo y token
            if mode == "subscribe" and token == verify_token:
                logger.info(f"Webhook verificado con éxito en middleware: {challenge}")
                # Responder con el challenge directamente
                return Response(content=challenge, media_type="text/plain")
            else:
                logger.warning(f"Verificación fallida del webhook. Token esperado: {verify_token}, recibido: {token}")
                return Response(status_code=403, content="Forbidden")
                
        # Para todas las demás solicitudes, continuar con el flujo normal
        return await call_next(request)
        
    logger.info("Middleware para manejo directo de webhooks de WhatsApp activado (modo producción)")
else:
    logger.info("Ejecutando en modo desarrollo - Webhooks redirigidos desde Glitch")

@app.on_event("startup")
async def startup_event():
    """Inicializa el sistema RAG al iniciar el servidor."""
    global rag_system, rag_initialized
    try:
        logger.info("Iniciando sistema RAG...")
        
        # Detectar si estamos en Docker o local
        # Si /app existe como directorio, estamos en Docker
        if os.path.exists('/app'):
            embeddings_dir = '/app/data/embeddings'
        else:
            # Estamos ejecutando localmente
            embeddings_dir = 'data/embeddings'
            
        logger.info(f"Utilizando directorio de embeddings: {embeddings_dir}")
        rag_system = RAGSystem(
            embeddings_dir=embeddings_dir
        )
        rag_initialized = True
        logger.info("Sistema RAG inicializado correctamente")
    except Exception as e:
        logger.error(f"Error al inicializar sistema RAG: {str(e)}")
        raise e

@app.post("/webhook/whatsapp")
async def whatsapp_webhook(request: Request):
    """
    Webhook para recibir mensajes de WhatsApp.
    En producción: Recibe directamente mensajes de la API de WhatsApp Business.
    En desarrollo: Recibe mensajes redireccionados desde Glitch.
    
    Args:
        request (Request): Request de FastAPI
        
    Returns:
        Dict: Respuesta con el estado del procesamiento
    """
    try:
        # Para debugging, loguear el método y las cabeceras
        logger.info(f"Webhook recibido - Método: {request.method}")
        logger.info(f"Headers: {request.headers}")
        
        # Obtener el cuerpo de la solicitud
        body = await request.body()
        
        # COMENTADO TEMPORALMENTE: Validar la firma del webhook en producción
        # if ENVIRONMENT == "production":
        #     signature = request.headers.get("x-hub-signature-256", "")
        #     if not signature:
        #         logger.error("Firma no encontrada en headers")
        #         raise HTTPException(status_code=403, detail="Firma no encontrada")
                
        #     # Calcular y verificar firma
        #     import hmac
        #     import hashlib
            
        #     expected_signature = hmac.new(
        #         WHATSAPP_WEBHOOK_VERIFY_TOKEN.encode(),
        #         body,
        #         hashlib.sha256
        #     ).hexdigest()
            
        #     if not hmac.compare_digest(f"sha256={expected_signature}", signature):
        #         logger.error("Firma inválida")
        #         raise HTTPException(status_code=403, detail="Firma inválida")
        
        # Parsear el cuerpo JSON
        try:
            data = await request.json()
            logger.debug(f"Datos recibidos: {json.dumps(data, indent=2)}")
        except json.JSONDecodeError as e:
            logger.error(f"Error al parsear JSON: {str(e)}")
            raise HTTPException(status_code=400, detail="JSON inválido")
        
        # Verificar si es un mensaje
        if "object" not in data:
            logger.warning("Objeto no encontrado en la solicitud")
            return {"status": "ignored"}
            
        if data["object"] != "whatsapp_business_account":
            logger.warning(f"Objeto no esperado: {data['object']}")
            return {"status": "ignored"}
            
        # Procesar entrada
        try:
            entry = data["entry"][0]
            changes = entry["changes"][0]
            value = changes["value"]
            
            # Si tenemos un mensaje o cualquier evento, procesamos
            if "messages" in value:
                message = value.get("messages", [])[0]
                message_body = message.get("text", {}).get("body", "")
                from_number = message.get("from", "")
                message_id = message.get("id", "")
                
                # Obtener el nombre del perfil si está disponible
                contacts = value.get("contacts", [])
                profile_name = contacts[0].get("profile", {}).get("name", "") if contacts else ""
                logger.info(f"Nombre del perfil: {profile_name}")
                
                # Extraer ID del número de teléfono de negocio desde metadata
                business_phone_number_id = value.get("metadata", {}).get("phone_number_id", "")
                
                logger.info(f"Webhook completo - De: {from_number}, Nombre: {profile_name}, Mensaje: '{message_body}'")
                
                # Procesar el mensaje usando RAG
                if not rag_initialized:
                    logger.error("Sistema RAG no inicializado")
                    return {
                        "status": "error", 
                        "message": "Sistema RAG no inicializado"
                    }
                
                try:
                    # Normalizar el número del remitente para WhatsApp
                    whatsapp_handler = get_whatsapp_handler()
                    normalized_from = whatsapp_handler.normalize_phone_number(from_number)
                    
                    # Procesar con RAG
                    result = rag_system.process_query(
                        message_body, 
                        user_id=normalized_from,
                        user_name=profile_name
                    )
                    response_text = result["response"]
                    
                    # Enviar respuesta a WhatsApp
                    send_result = await whatsapp_handler.send_message(
                        normalized_from,
                        response_text
                    )
                    
                    return {
                        "status": "success",
                        "from": normalized_from,
                        "message": message_body,
                        "response": response_text
                    }
                except Exception as e:
                    logger.error(f"Error al procesar mensaje: {str(e)}")
                    return {"status": "error", "message": str(e)}
                
            elif "statuses" in value:
                status = value.get("statuses", [])[0]
                status_type = status.get("status")
                message_id = status.get("id")
                recipient = status.get("recipient_id")
                
                if status_type == "sent":
                    logger.debug(f"✓ Mensaje {message_id} enviado a {recipient}")
                elif status_type == "delivered":
                    logger.debug(f"✓✓ Mensaje {message_id} entregado a {recipient}")
                elif status_type == "read":
                    logger.debug(f"✓✓✓ Mensaje {message_id} leído por {recipient}")
                else:
                    logger.debug(f"Estado desconocido para mensaje {message_id}: {status_type}")
                
                return {"status": "success", "message": f"Estado {status_type} procesado"}
            else:
                logger.warning("Webhook recibido sin mensajes ni estados")
                return {"status": "ignored", "message": "Webhook sin contenido procesable"}
                
        except (KeyError, IndexError) as e:
            logger.error(f"Error al procesar entrada: {str(e)}")
            return {"status": "error", "message": "Formato de entrada inválido"}
        
        return {"status": "ignored", "message": "Evento no procesable"}
            
    except Exception as e:
        logger.error(f"Error en webhook de WhatsApp: {str(e)}")
        raise HTTPException(status_code=500, detail=str(e))

@app.get("/webhook/whatsapp")
async def verify_webhook(request: Request):
    """
    Endpoint para verificar el webhook de WhatsApp.
    """
    try:
        # Obtener parámetros de la consulta
        mode = request.query_params.get("hub.mode")
        token = request.query_params.get("hub.verify_token")
        challenge = request.query_params.get("hub.challenge")
        
        # Loguear para debugging
        logger.info(f"Verificación de webhook recibida:")
        logger.info(f"Mode: {mode}")
        logger.info(f"Token recibido: {token}")
        logger.info(f"Token esperado: {WHATSAPP_WEBHOOK_VERIFY_TOKEN}")
        logger.info(f"Challenge: {challenge}")
        
        # Verificar modo y token
        if mode and token and mode == "subscribe" and token == WHATSAPP_WEBHOOK_VERIFY_TOKEN:
            if not challenge:
                logger.error("Challenge no encontrado")
                return {"status": "error", "message": "No challenge found"}
                
            logger.info(f"Verificación exitosa, devolviendo challenge: {challenge}")
            return int(challenge)
            
        logger.error("Verificación fallida - Token o modo inválidos")
        raise HTTPException(status_code=403, detail="Forbidden")
            
    except Exception as e:
        logger.error(f"Error en verificación de webhook: {str(e)}")
        raise HTTPException(status_code=500, detail=str(e))

@app.get("/test-message")
async def test_message():
    """
    Envía un mensaje de prueba al número de WhatsApp configurado en MY_PHONE_NUMBER.
    
    Returns:
        dict: Resultado del envío del mensaje de prueba
    """
    if not MY_PHONE_NUMBER:
        logger.error("No se ha configurado MY_PHONE_NUMBER en las variables de entorno")
        return {"error": "No se ha configurado MY_PHONE_NUMBER en las variables de entorno"}
    
    try:
        # Verificar credenciales
        if not WHATSAPP_API_TOKEN or not WHATSAPP_PHONE_NUMBER_ID:
            return {"error": "Faltan credenciales de WhatsApp Business API en las variables de entorno"}
        
        # Formatear el número de teléfono según el formato de la API de WhatsApp
        # (sin el signo '+', solo dígitos)
        formatted_phone = MY_PHONE_NUMBER
        # Eliminar el '+' si existe y cualquier otro caracter no numérico
        formatted_phone = re.sub(r'[^0-9]', '', formatted_phone)
            
        logger.info(f"Enviando mensaje de prueba a: {MY_PHONE_NUMBER} (formateado: {formatted_phone})")
        
        # Configurar headers para la API de WhatsApp
        headers = {
            "Authorization": f"Bearer {WHATSAPP_API_TOKEN}",
            "Content-Type": "application/json"
        }
        
        # Preparar datos del mensaje
        data = {
            "messaging_product": "whatsapp",
            "recipient_type": "individual",
            "to": formatted_phone,
            "type": "text",
            "text": {
                "preview_url": False,
                "body": "¡Hola! Este es un mensaje de prueba del Chatbot UBA Medicina. Si lo recibes, la configuración es correcta."
            }
        }
        
        # Enviar solicitud a la API de WhatsApp
        response = requests.post(
            f"https://graph.facebook.com/v18.0/{WHATSAPP_PHONE_NUMBER_ID}/messages",
            headers=headers,
            json=data
        )
        
        # Verificar respuesta
        response_data = response.json()
        
        if response.status_code == 200:
            return {
                "success": True,
                "message_id": response_data.get("messages", [{}])[0].get("id"),
                "status": "sent",
                "to": MY_PHONE_NUMBER,
                "whatsapp_api_response": response_data
            }
        else:
            error_message = response_data.get('error', {}).get('message', 'Error desconocido')
            error_code = response_data.get('error', {}).get('code', '')
            return {
                "success": False,
                "error": f"Error al enviar mensaje: {error_message} (Código: {error_code})",
                "to": MY_PHONE_NUMBER,
                "details": response_data
            }
    
    except Exception as e:
        logging.error(f"Error al enviar mensaje de prueba: {str(e)}")
        return {"error": f"Error al enviar mensaje de prueba: {str(e)}"}

@app.get("/health")
async def health_check():
    """Endpoint para verificar el estado del servicio."""
    whatsapp_available = (
        WHATSAPP_API_TOKEN is not None and 
        WHATSAPP_PHONE_NUMBER_ID is not None and
        WHATSAPP_BUSINESS_ACCOUNT_ID is not None and
        WHATSAPP_WEBHOOK_VERIFY_TOKEN is not None
    )
    
    status_info = {
        "status": "healthy", 
        "environment": ENVIRONMENT,
        "whatsapp_available": whatsapp_available,
        "test_number_configured": MY_PHONE_NUMBER is not None,
        "model_path": "data/embeddings",
        "embeddings_dir": "data/embeddings"
    }
    
    # Añadir información sobre la configuración de WhatsApp
    if whatsapp_available:
        status_info["whatsapp_config"] = {
            "phone_number_id": WHATSAPP_PHONE_NUMBER_ID,
            "business_account_id": WHATSAPP_BUSINESS_ACCOUNT_ID,
            "webhook_verify_token": "configured" if WHATSAPP_WEBHOOK_VERIFY_TOKEN else "missing"
        }
    
    return status_info

@app.post("/chat")
async def chat_endpoint(message: Dict[str, str]):
    """
    Endpoint para el chat web que usa el sistema RAG mejorado.
    """
    try:
        query = message.get('message', '').strip()
        if not query:
            raise HTTPException(status_code=400, detail="Mensaje vacío")
            
        logger.info(f"Consulta recibida: {query}")
        
        # Procesar la consulta con el sistema RAG
        try:
            # Usar la instancia global de RAG si existe
            global rag_system
            if not rag_initialized:
                logger.error("Sistema RAG no inicializado")
                return {
                    "query": query,
                    "response": "Lo siento, el sistema está en mantenimiento. Por favor, intenta más tarde.",
                    "relevant_chunks": [],
                    "sources": []
                }
            
            # Obtener respuesta del sistema RAG
            response = rag_system.process_query(query)
            
            # Verificar si se encontraron chunks relevantes
            if not response.get('relevant_chunks'):
                logger.warning("No se encontraron chunks relevantes")
                return {
                    "query": query,
                    "response": "Lo siento, no encontré información relevante para responder tu pregunta. ¿Podrías reformularla?",
                    "relevant_chunks": [],
                    "sources": []
                }
            
            # Extraer fuentes únicas
            sources = list(set(chunk['filename'].replace('.pdf', '') 
                             for chunk in response['relevant_chunks']))
            
            # Logging de resultados
            logger.info(f"Chunks relevantes encontrados: {len(response['relevant_chunks'])}")
            logger.info(f"Fuentes utilizadas: {sources}")
            
            return {
                "query": query,
                "response": response['response'],
                "relevant_chunks": response['relevant_chunks'],
                "sources": sources
            }
            
        except Exception as e:
            logger.error(f"Error al procesar consulta con RAG: {str(e)}", exc_info=True)
            return {
                "query": query,
                "response": "Lo siento, ocurrió un error al procesar tu consulta. Por favor, intenta de nuevo.",
                "relevant_chunks": [],
                "sources": []
            }
            
    except Exception as e:
        logger.error(f"Error general en endpoint /chat: {str(e)}", exc_info=True)
        return {
            "query": query if 'query' in locals() else "",
            "response": "Error interno del servidor. Por favor, intenta más tarde.",
            "relevant_chunks": [],
            "sources": []
        }

@app.post("/api/whatsapp/message")
async def receive_whatsapp_message(request: Request):
    """
    Endpoint para recibir mensajes de WhatsApp redireccionados desde Glitch.
    Se mantiene para compatibilidad en entorno de desarrollo.
    """
    # Agregar log de entrada para confirmar que se está llamando al endpoint
    logger.info("======= MENSAJE RECIBIDO EN /api/whatsapp/message =======")
    
    if ENVIRONMENT == "production":
        logger.warning("Endpoint /api/whatsapp/message llamado en producción. Considere actualizar la configuración para usar /webhook/whatsapp directamente.")
    
    # En vez de duplicar lógica, redirigimos internamente al endpoint principal
    return await whatsapp_webhook(request)

@app.get("/test-webhook")
async def test_webhook():
    """Endpoint para probar la conexión directamente."""
    logger.warning("Endpoint de prueba /test-webhook llamado")
    
    try:
        # Verificar que podemos enviar mensajes
        if MY_PHONE_NUMBER:
            try:
                formatted_phone = re.sub(r'[^0-9]', '', MY_PHONE_NUMBER)
                
                whatsapp_handler = get_whatsapp_handler()
                result = await whatsapp_handler.send_message(
                    formatted_phone,
                    "Este es un mensaje de prueba directo desde el endpoint /test-webhook."
                )
                
                if result.get('status') == 'success':
                    return {
                        "status": "success",
                        "message": "Mensaje de prueba enviado directamente",
                        "to": formatted_phone,
                        "details": result
                    }
                else:
                    return {
                        "status": "error",
                        "message": "Error al enviar mensaje de prueba",
                        "details": result
                    }
            except Exception as e:
                logger.error(f"Error al enviar mensaje directo: {str(e)}", exc_info=True)
                return {"status": "error", "message": str(e)}
        else:
            return {"status": "error", "message": "No hay número de teléfono configurado para pruebas"}
    except Exception as e:
        logger.error(f"Error en test-webhook: {str(e)}", exc_info=True)
        return {"status": "error", "message": str(e)}

def main():
    """Función principal para ejecutar el servidor."""
    try:
        # Obtener configuración del servidor
        host = os.getenv('HOST', '0.0.0.0')
        
        # En Cloud Run, la variable PORT es establecida por la plataforma
        # https://cloud.google.com/run/docs/container-contract#port
        port = int(os.getenv('PORT', 8080))
        
        logger.info(f"Iniciando servidor en {host}:{port}")
        logger.info(f"Entorno: {ENVIRONMENT}")
        logger.info(f"Ruta de embeddings: {os.getenv('EMBEDDINGS_DIR', 'data/embeddings')}")
        logger.info(f"GCS Bucket: {os.getenv('GCS_BUCKET_NAME', 'No configurado')}")
        logger.info(f"Número de prueba configurado: {MY_PHONE_NUMBER}")
        
        # Iniciar servidor
        uvicorn.run("deploy_backend:app", host=host, port=port, reload=(ENVIRONMENT == 'development'))
    except Exception as e:
        logger.error(f"Error al iniciar servidor: {str(e)}")
        raise e
>>>>>>> 62e50231

if __name__ == "__main__":
    import uvicorn
    uvicorn.run(app, host="0.0.0.0", port=int(os.getenv("PORT", 8000)))<|MERGE_RESOLUTION|>--- conflicted
+++ resolved
@@ -1,7 +1,4 @@
 import os
-<<<<<<< HEAD
-from main import app
-=======
 import logging
 import json
 import requests
@@ -570,8 +567,6 @@
     except Exception as e:
         logger.error(f"Error al iniciar servidor: {str(e)}")
         raise e
->>>>>>> 62e50231
 
 if __name__ == "__main__":
-    import uvicorn
-    uvicorn.run(app, host="0.0.0.0", port=int(os.getenv("PORT", 8000)))+    main() 